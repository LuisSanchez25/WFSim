from copy import deepcopy
import os.path as osp

import numpy as np
import strax
import straxen


_cached_configs = dict()


def load_config(config):
    """Create a Resource instance from the configuration

    Uses a cache to avoid re-creating instances from the same config
    """
    h = strax.deterministic_hash(config)
    if h in _cached_configs:
        return _cached_configs[h]
    result = Resource(config)
    _cached_configs[h] = result
    return result


class Resource:
    def __init__(self, config=None):
        if config is None:
            config = dict()
        config = deepcopy(config)

        files = {
            'ele_ap_pdfs': 'xnt_se_afterpulse_delaytime.pkl.gz',
            'ele_ap_cdfs': 'ele_after_pulse.npy',
            'noise_file': 'xnt_noise_170203_0850_00_small.npz',
        }
        if config['detector'] == 'XENON1T':
            files.update({
                'photon_area_distribution': 'XENON1T_spe_distributions.csv',
                's1_light_yield_map': 'XENON1T_s1_xyz_ly_kr83m_SR1_pax-680_fdc-3d_v0.json',
                's1_pattern_map': 'XENON1T_s1_xyz_patterns_interp_corrected_MCv2.1.0.json.gz',
                's2_light_yield_map': 'XENON1T_s2_xy_ly_SR1_v2.2.json',
                's2_pattern_map': 'XENON1T_s2_xy_patterns_top_corrected_MCv2.1.0.json.gz',
                'photon_ap_cdfs': 'x1t_pmt_afterpulse_config.pkl.gz',
                'fdc_3d': 'XENON1T_FDC_SR1_data_driven_time_dependent_3d_correction_tf_nn_part1_v1.json.gz',
            })
        elif config['detector'] == 'XENONnT':
            files.update({
                'photon_area_distribution': 'XENONnT_spe_distributions.csv',
                's1_pattern_map': 'XENONnT_s1_xyz_patterns_corrected_MCv3.1.0_disks.pkl',
                's2_pattern_map': 'XENONnT_s2_xy_patterns_topbottom_corrected_MCv3.1.0_disks.pkl',
                'photon_ap_cdfs': 'xnt_pmt_afterpulse_config.pkl.gz',
                's2_luminescence': 'XENONnT_s2_garfield_luminescence_distribution_v0.pkl.gz',
            })
        else:
            raise ValueError(f"Unsupported detector {config['detector']}")

        for k in set(config).intersection(files):
            files[k] = config[k] # Allowing user to replace default with specified files
<<<<<<< HEAD
        #commit = 'master'   # Replace this by a commit hash if you feel solid and responsible
        #url_base = f'https://raw.githubusercontent.com/XENONnT/strax_auxiliary_files/{commit}/sim_files'
        url_base = './private_nt_aux_files/sim_files'
=======
        commit = 'master'   # Replace this by a commit hash if you feel solid and responsible
        url_base = f'https://raw.githubusercontent.com/XENONnT/strax_auxiliary_files/{commit}/sim_files'
>>>>>>> ae9f1474
        for k, v in files.items():
            if v.startswith('/'):
                print(f"WARNING: Using local file {v} for a resource. "
                      f"Do not set this as a default or TravisCI tests will break")
            try:
                # First try downloading it via
                # https://straxen.readthedocs.io/en/latest/config_storage.html#downloading-xenonnt-files-from-the-database  # noqa

                # we need to add the straxen.MongoDownloader() in this
                # try: except NameError: logic because the NameError
                # gets raised if we don't have access to utilix.
                downloader = straxen.MongoDownloader()
                # FileNotFoundError, ValueErrors can be raised if we
                # cannot load the requested config
                downloaded_file = downloader.download_single(v)
                files[k] = downloaded_file
            except (FileNotFoundError, ValueError, NameError):
                # We cannot download the file from the database. We need to
                # try to get a placeholder file from a URL.
                files[k] = osp.join(url_base, v)

        self.photon_area_distribution = straxen.get_resource(files['photon_area_distribution'], fmt='csv')

<<<<<<< HEAD

        if config['detector']== 'XENON1T':
=======
        if config['detector'] == 'XENON1T':
>>>>>>> ae9f1474
            self.s1_pattern_map = make_map(files['s1_pattern_map'], fmt='json.gz')
            self.s1_light_yield_map = make_map(files['s1_light_yield_map'], fmt='json')
            self.s2_light_yield_map = make_map(files['s2_light_yield_map'], fmt='json')
            self.s2_pattern_map = make_map(files['s2_pattern_map'], fmt='json.gz')
            self.fdc_3d = make_map(files['fdc_3d'], fmt='json.gz')

        if config['detector'] == 'XENONnT':
            self.s1_pattern_map = make_map(files['s1_pattern_map'], fmt='pkl')
            lymap = deepcopy(self.s1_pattern_map)
            lymap.data['map'] = np.sum(lymap.data['map'][:][:][:], axis=3, keepdims=True)
            lymap.__init__(lymap.data)
            self.s1_light_yield_map = lymap

            self.s2_pattern_map = make_map(files['s2_pattern_map'], fmt='pkl')
            lymap = deepcopy(self.s2_pattern_map)
            lymap.data['map'] = np.sum(lymap.data['map'][:][:], axis=2, keepdims=True)
            lymap.__init__(lymap.data)
            self.s2_light_yield_map = lymap
            self.s2_luminescence = straxen.get_resource(files['s2_luminescence'], fmt='pkl.gz')
            self.fdc_3d = dummy_map(result=0)

        # Electron After Pulses compressed, haven't figure out how pkl.gz works
        self.uniform_to_ele_ap = straxen.get_resource(files['ele_ap_pdfs'], fmt='pkl.gz')

        # Photon After Pulses
        self.uniform_to_pmt_ap = straxen.get_resource(files['photon_ap_cdfs'], fmt='pkl.gz')

        # Noise sample
        self.noise_data = straxen.get_resource(files['noise_file'], fmt='npy')['arr_0'].flatten()
        #self.noise_data = straxen.get_resource('/Users/mzks/xenon/WFSim/bench/strax_auxiliary_files/fax_files/TEST000012_02242020121353_nV_noise.npz',fmt='npy')['arr_0'].flatten()

def make_map(map_file: str, fmt='text'):
    map_data = straxen.get_resource(map_file, fmt)
    return straxen.InterpolatingMap(map_data)

class dummy_map():
    def __init__(self, result):
        self.result = result
    def __call__(self, positions):
        return np.ones(positions.shape[0]) * self.result<|MERGE_RESOLUTION|>--- conflicted
+++ resolved
@@ -56,14 +56,8 @@
 
         for k in set(config).intersection(files):
             files[k] = config[k] # Allowing user to replace default with specified files
-<<<<<<< HEAD
-        #commit = 'master'   # Replace this by a commit hash if you feel solid and responsible
-        #url_base = f'https://raw.githubusercontent.com/XENONnT/strax_auxiliary_files/{commit}/sim_files'
-        url_base = './private_nt_aux_files/sim_files'
-=======
         commit = 'master'   # Replace this by a commit hash if you feel solid and responsible
         url_base = f'https://raw.githubusercontent.com/XENONnT/strax_auxiliary_files/{commit}/sim_files'
->>>>>>> ae9f1474
         for k, v in files.items():
             if v.startswith('/'):
                 print(f"WARNING: Using local file {v} for a resource. "
@@ -87,12 +81,7 @@
 
         self.photon_area_distribution = straxen.get_resource(files['photon_area_distribution'], fmt='csv')
 
-<<<<<<< HEAD
-
-        if config['detector']== 'XENON1T':
-=======
         if config['detector'] == 'XENON1T':
->>>>>>> ae9f1474
             self.s1_pattern_map = make_map(files['s1_pattern_map'], fmt='json.gz')
             self.s1_light_yield_map = make_map(files['s1_light_yield_map'], fmt='json')
             self.s2_light_yield_map = make_map(files['s2_light_yield_map'], fmt='json')
