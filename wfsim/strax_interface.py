import logging

import numpy as np
import pandas as pd
import uproot

import strax
from straxen.common import get_resource
from straxen import get_to_pe
import wfsim
from immutabledict import immutabledict

export, __all__ = strax.exporter()
__all__ += ['instruction_dtype', 'truth_extra_dtype']


#recoil refers to 1:ER, 2=NR, 3=Alpha
instruction_dtype = [(('Waveform simulator event number.', 'event_number'), np.int32),
             (('Quanta type (S1 photons or S2 electrons)', 'type'), np.int8),
             (('Time of the interaction [ns]', 'time'), np.int64),
             (('End time of the interaction [ns]', 'endtime'), np.int64),
             (('X position of the cluster[cm]', 'x'), np.float32),
             (('Y position of the cluster[cm]', 'y'), np.float32),
             (('Z position of the cluster[cm]', 'z'), np.float32),
             (('Number of quanta', 'amp'), np.int32),
             (('Recoil type of interaction.', 'recoil'), np.int8),
             (('Energy deposit of interaction', 'e_dep'), np.float32),
             (('Eventid like in geant4 output rootfile', 'g4id'), np.int32),
             (('Volume id giving the detector subvolume', 'vol_id'), np.int32)
             ]

truth_extra_dtype = [
    ('n_electron', np.float),
    ('n_photon', np.float), ('n_photon_bottom', np.float),
    ('t_first_photon', np.float), ('t_last_photon', np.float), 
    ('t_mean_photon', np.float), ('t_sigma_photon', np.float), 
    ('t_first_electron', np.float), ('t_last_electron', np.float), 
    ('t_mean_electron', np.float), ('t_sigma_electron', np.float)]

log = logging.getLogger('SimulationCore')

def rand_instructions(c):
    n = c['nevents'] = c['event_rate'] * c['chunk_size'] * c['nchunk']
    c['total_time'] = c['chunk_size'] * c['nchunk']

    instructions = np.zeros(2 * n, dtype=instruction_dtype)
    uniform_times = c['total_time'] * (np.arange(n) + 0.5) / n
    instructions['time'] = np.repeat(uniform_times, 2) * int(1e9)
    instructions['event_number'] = np.digitize(instructions['time'],
         1e9 * np.arange(c['nchunk']) * c['chunk_size']) - 1
    instructions['type'] = np.tile([1, 2], n)
    instructions['recoil'] = [7 for i in range(n * 2)] #Use nest ids for  ER

    r = np.sqrt(np.random.uniform(0, c['tpc_radius']**2, n))
    t = np.random.uniform(-np.pi, np.pi, n)
    instructions['x'] = np.repeat(r * np.cos(t), 2)
    instructions['y'] = np.repeat(r * np.sin(t), 2)
    instructions['z'] = np.repeat(np.random.uniform(-c['tpc_length'], 0, n), 2)

    nphotons = np.random.uniform(2000, 2050, n)
    nelectrons = 10 ** (np.random.uniform(3, 4, n))
    instructions['amp'] = np.vstack([nphotons, nelectrons]).T.flatten().astype(int)

    return instructions

def read_optical(c):
    file = c['fax_file']
    data = uproot.open(file)
    try:
        e = data.get('events')
    except:
        raise Exception("Are you using mc version >4?")

    event_id = e['eventid'].array(library="np")
    n_events = len(event_id)
    # lets separate the events in time by a constant time difference
    time = np.arange(1, n_events+1)

    if c['neutron_veto']:
        nV_pmt_id_offset = 2000
        channels = [[channel - nV_pmt_id_offset for channel in array if channel >=2000] for array in e["pmthitID"].array(library="np")]
        timings = e["pmthitTime"].array(library="np")*1e9
    else:
        # TPC
        channels = e["pmthitID"].array(library="np")
        timings = e["pmthitTime"].array(library="np")*1e9

    # Events should be in the TPC
    ins = np.zeros(n_events, dtype=instruction_dtype)
    ins['x'] = e["xp_pri"].array(library="np").flatten() / 10.
    ins['y'] = e["yp_pri"].array(library="np").flatten() / 10.
    ins['z'] = e["zp_pri"].array(library="np").flatten() / 10.
    ins['time']= 1e7 * time.flatten()
    ins['event_number'] = np.arange(n_events)
    ins['g4id'] = event_id
    ins['type'] = np.repeat(1, n_events)
    ins['recoil'] = np.repeat(1, n_events)
    ins['amp'] = [len(t) for t in timings]

    # cut interactions without electrons or photons
    ins = ins[ins["amp"] > 0]

    return ins, channels, timings

def instruction_from_csv(filename):
    """
    Return wfsim instructions from a csv
    
    :param filename: Path to csv file
    """
    df = pd.read_csv(filename)
    
    recs = np.zeros(len(df),
                    dtype=instruction_dtype
                   )
    for column in df.columns:
        recs[column]=df[column]
        
    expected_dtype = np.dtype(instruction_dtype)
    assert recs.dtype == expected_dtype, \
        f"CSV {filename} produced wrong dtype. Got {recs.dtype}, expected {expected_dtype}."
    return recs


@export
class ChunkRawRecords(object):
    def __init__(self, config):
        self.config = config
        self.rawdata = wfsim.RawData(self.config)
        self.record_buffer = np.zeros(5000000,
                                      dtype=strax.raw_record_dtype(samples_per_record=strax.DEFAULT_RECORD_LENGTH)) # 2*250 ms buffer
        self.truth_buffer = np.zeros(10000, dtype=instruction_dtype + truth_extra_dtype + [('fill', bool)])

        self.blevel = buffer_filled_level = 0

    def __call__(self, instructions, **kwargs):
        samples_per_record = strax.DEFAULT_RECORD_LENGTH
        dt = self.config['sample_duration']
        buffer_length = len(self.record_buffer)
        rext = int(self.config['right_raw_extension'])
        cksz = int(self.config['chunk_size'] * 1e9)

        # Save the constants as privates
        self.blevel = buffer_filled_level = 0
        self.chunk_time_pre = np.min(instructions['time']) - rext
        self.chunk_time = self.chunk_time_pre + cksz # Starting chunk
        self.current_digitized_right = self.last_digitized_right = 0
        for channel, left, right, data in self.rawdata(instructions=instructions,
                                                       truth_buffer=self.truth_buffer,
                                                       **kwargs):
            pulse_length = right - left + 1
            records_needed = int(np.ceil(pulse_length / samples_per_record))

            if self.rawdata.left * dt > self.chunk_time:
                self.chunk_time = self.last_digitized_right * dt
                yield from self.final_results()
                self.chunk_time_pre = self.chunk_time
                self.chunk_time += cksz

            if self.blevel + records_needed > buffer_length:
                log.warning('Chunck size too large, insufficient record buffer')
                yield from self.final_results()

            if self.blevel + records_needed > buffer_length:
                log.warning('Pulse length too large, insufficient record buffer, skipping pulse')
                continue

            # WARNING baseline and area fields are zeros before finish_results
            s = slice(self.blevel, self.blevel + records_needed)
            self.record_buffer[s]['channel'] = channel
            self.record_buffer[s]['dt'] = dt
            self.record_buffer[s]['time'] = dt * (left + samples_per_record * np.arange(records_needed))
            self.record_buffer[s]['length'] = [min(pulse_length, samples_per_record * (i+1)) 
                - samples_per_record * i for i in range(records_needed)]
            self.record_buffer[s]['pulse_length'] = pulse_length
            self.record_buffer[s]['record_i'] = np.arange(records_needed)
            self.record_buffer[s]['data'] = np.pad(data, 
                (0, records_needed * samples_per_record - pulse_length), 'constant').reshape((-1, samples_per_record))
            self.blevel += records_needed
            if self.rawdata.right != self.current_digitized_right:
                self.last_digitized_right = self.current_digitized_right
                self.current_digitized_right = self.rawdata.right

        self.last_digitized_right = self.current_digitized_right
        yield from self.final_results()

    def final_results(self):
        records = self.record_buffer[:self.blevel] # No copying the records from buffer
        maska = records['time'] <= self.last_digitized_right * self.config['sample_duration']
        records = records[maska]

        records = strax.sort_by_time(records) # Do NOT remove this line

        # Yield an appropriate amount of stuff from the truth buffer
        # and mark it as available for writing again

        maskb = (
            self.truth_buffer['fill'] &
            # This condition will always be false if self.truth_buffer['t_first_photon'] == np.nan
            ((self.truth_buffer['t_first_photon']
             <= self.last_digitized_right * self.config['sample_duration']) |
             # Hence, we need to use this trick to also save these cases (this
             # is what we set the end time to for np.nans)
            (np.isnan(self.truth_buffer['t_first_photon']) &
             (self.truth_buffer['time']
              <= self.last_digitized_right * self.config['sample_duration'])
            )))
        truth = self.truth_buffer[maskb]   # This is a copy, not a view!

        # Careful here: [maskb]['fill'] = ... does not work
        # numpy creates a copy of the array on the first index.
        # The assignment then goes to the (unused) copy.
        # ['fill'][maskb] leads to a view first, then the advanced
        # assignment works into the original array as expected.
        self.truth_buffer['fill'][maskb] = False

        truth.sort(order='time')
        # Return truth without 'fill' field
        _truth = np.zeros(len(truth), dtype=instruction_dtype + truth_extra_dtype)
        for name in _truth.dtype.names:
            _truth[name] = truth[name]
        _truth['time'][~np.isnan(_truth['t_first_photon'])] = \
            _truth['t_first_photon'][~np.isnan(_truth['t_first_photon'])].astype(int)
        _truth.sort(order='time')

        #Oke this will be a bit ugly but it's easy
        if self.config['detector']=='XENON1T':
            yield dict(raw_records=records,
                       truth=_truth)
        if self.config['neutron_veto']:
            yield dict(raw_records_nv=records[records['channel'] < self.config['channel_map']['he'][0]],
                       truth=_truth)
        elif self.config['detector']=='XENONnT':
            yield dict(raw_records=records[records['channel'] < self.config['channel_map']['he'][0]],
                       raw_records_he=records[(records['channel'] >= self.config['channel_map']['he'][0]) &
                                              (records['channel'] <= self.config['channel_map']['he'][-1])],
                       raw_records_aqmon=records[records['channel']==800],
                       truth=_truth)


        self.record_buffer[:np.sum(~maska)] = self.record_buffer[:self.blevel][~maska]
        self.blevel = np.sum(~maska)

    def source_finished(self):
        return self.rawdata.source_finished


@export
class ChunkRawRecordsOptical(ChunkRawRecords):
    def __init__(self, config):
        self.config = config
        self.rawdata = wfsim.RawDataOptical(self.config)
        self.record_buffer = np.zeros(5000000, dtype=strax.raw_record_dtype()) # 2*250 ms buffer
        self.truth_buffer = np.zeros(10000, dtype=instruction_dtype + truth_extra_dtype + [('fill', bool)])


@strax.takes_config(
    strax.Option('optical',default=False, track=True,
                 help="Flag for using optical mc for instructions"),
    strax.Option('seed',default=False, track=True,
                 help="Option for setting the seed of the random number generator used for"
                      "generation of the instructions"),
    strax.Option('fax_file', default=None, track=False,
                 help="Directory with fax instructions"),
    strax.Option('fax_config_override', default=None,
                 help="Dictionary with configuration option overrides"),
    strax.Option('event_rate', default=5, track=False,
                 help="Average number of events per second"),
    strax.Option('chunk_size', default=100, track=False,
                 help="Duration of each chunk in seconds"),
    strax.Option('nchunk', default=1, track=False,
                 help="Number of chunks to simulate"),
    strax.Option('right_raw_extension', default=50000),
    strax.Option('timeout', default=1800,
                 help="Terminate processing if any one mailbox receives "
                      "no result for more than this many seconds"),
    strax.Option('fax_config',
                 default='https://raw.githubusercontent.com/XENONnT/private_nt_aux_files/master/sim_files/fax_config_nt.json?token=AHCU5AZMPZABYSGVRLDACR3ABAZUA'),
    strax.Option('gain_model',
<<<<<<< Updated upstream
                 default=('to_pe_per_run', 'https://github.com/XENONnT/private_nt_aux_files/blob/master/sim_files/to_pe_nt.npy?raw=true'),
                 help='PMT gain model. Specify as (model_type, model_config).'),
<<<<<<< HEAD
    strax.Option('detector', default='xenonnt_detector', track=True),
=======
                 help='PMT gain model. Specify as (model_type, model_config). Provided by context (Eith cmt or a constant)'),
    strax.Option('detector', default='XENONnT', track=True),
>>>>>>> Stashed changes
=======
    strax.Option('detector', default='XENONnT', track=True),
>>>>>>> d7d399c6
    strax.Option('channel_map', track=False, type=immutabledict,
                 help="immutabledict mapping subdetector to (min, max) "
                      "channel number. Provided by context"),
    strax.Option('n_tpc_pmts', track=False,
                 help="Number of pmts in tpc. Provided by context"),
    strax.Option('n_top_pmts', track=False,
                 help="Number of pmts in top array. Provided by context"),
    strax.Option('neutron_veto', default=False, track=True,
                 help="Flag for nVeto optical simulation instead of TPC"),
)
class FaxSimulatorPlugin(strax.Plugin):
    depends_on = tuple()

    # Cannot arbitrarily rechunk records inside events
    rechunk_on_save = False

    # Simulator uses iteration semantics, so the plugin has a state
    # TODO: this seems avoidable...
    parallel = False

    # TODO: this state is needed for sorting checks,
    # but it prevents prevent parallelization
    last_chunk_time = -999999999999999

    # A very very long input timeout, our simulator takes time
    input_timeout = 3600 # as an hour

    def setup(self):
        c = self.config
        c.update(get_resource(c['fax_config'], fmt='json'))
        # Update gains to the nT defaults
        self.to_pe = get_to_pe(self.run_id, c['gain_model'],
                              c['channel_map']['tpc'][1]+1)
        c['gains'] = 1 / self.to_pe * (1e-8 * 2.25 / 2**14) / (1.6e-19 * 10 * 50)
        c['gains'][self.to_pe==0] = 0
        if c['seed'] != False:
            np.random.seed(c['seed'])

        overrides = self.config['fax_config_override']
        if overrides is not None:
            c.update(overrides)

        #We hash the config to load resources. Channel map is immutable and cannot be hashed
        self.config['channel_map'] = dict(self.config['channel_map'])
        self.config['channel_map']['sum_signal']=800
        self.config['channels_bottom'] = np.arange(self.config['n_top_pmts'],self.config['n_tpc_pmts'])
        
        self.get_instructions()
        self.check_instructions()
        self._setup()
    
    def _setup(self):
        #Set in inheriting class
        pass

    def get_instructions(self):
        #Set in inheriting class
        pass

    def check_instructions(self):
        #Set in inheriting class
        pass

    def _sort_check(self, result):
        if len(result) == 0: return
        if result['time'][0] < self.last_chunk_time + 1000:
            raise RuntimeError(
                "Simulator returned chunks with insufficient spacing. "
                f"Last chunk's max time was {self.last_chunk_time}, "
                f"this chunk's first time is {result['time'][0]}.")
        if np.diff(result['time']).min() < 0:
            raise RuntimeError("Simulator returned non-sorted records!")
        self.last_chunk_time = result['time'].max()

    def is_ready(self, chunk_i):
        """Overwritten to mimic online input plugin.
        Returns False to check source finished;
        Returns True to get next chunk.
        """
        if 'ready' not in self.__dict__: self.ready = False
        self.ready ^= True # Flip
        return self.ready

    def source_finished(self):
        """Return whether all instructions has been used."""
        return self.sim.source_finished()


@export
class RawRecordsFromFaxNT(FaxSimulatorPlugin):
    provides = ('raw_records', 'raw_records_he', 'raw_records_aqmon', 'truth')
    data_kind = immutabledict(zip(provides, provides))

    def _setup(self):
        self.sim = ChunkRawRecords(self.config)
        self.sim_iter = self.sim(self.instructions)

    def get_instructions(self):
        if self.config['fax_file']:
            assert self.config['fax_file'][-5:] != '.root', 'None optical g4 input is deprecated use EPIX instead'
            self.instructions = instruction_from_csv(self.config['fax_file'])
            self.config['nevents'] = np.max(self.instructions['event_number'])

        else:
            self.instructions = rand_instructions(self.config)

    def check_instructions(self):
        # Let below cathode S1 instructions pass but remove S2 instructions
        m = (self.instructions['z'] < -self.config['tpc_length']) & (self.instructions['type'] == 2)
        self.instructions = self.instructions[~m]

        assert np.all(self.instructions['x']**2 + self.instructions['y']**2 < self.config['tpc_radius']**2), \
                "Interation is outside the TPC"
        assert np.all(self.instructions['z'] < 0.25), \
                "Interation is outside the TPC"
        assert np.all(self.instructions['amp'] > 0), \
                "Interaction has zero size"


    def infer_dtype(self):
        dtype = {data_type:strax.raw_record_dtype(samples_per_record=strax.DEFAULT_RECORD_LENGTH) 
                for data_type in self.provides if data_type is not 'truth'}
        dtype['truth']=instruction_dtype + truth_extra_dtype
        return dtype


    def compute(self):
        try:
            result = next(self.sim_iter)
        except StopIteration:
            raise RuntimeError("Bug in chunk count computation")
        self._sort_check(result[self.provides[0]])#To accomodate nveto raw records, should be the first in provide.

        return {data_type:self.chunk(
            start=self.sim.chunk_time_pre,
            end=self.sim.chunk_time,
            data=result[data_type],
            data_type=data_type) for data_type in self.provides}


@export
class RawRecordsFromFaxEpix(RawRecordsFromFaxNT):
    depends_on = 'epix_instructions'

    def _setup(self):
        self.sim = ChunkRawRecords(self.config)
        
    def compute(self,wfsim_instructions):
        self.sim_iter = self.sim(wfsim_instructions)

        try:
            result = next(self.sim_iter)
        except StopIteration:
            raise RuntimeError("Bug in chunk count computation")
        self._sort_check(result['raw_records'])

        return {data_type:result[data_type] for data_type in self.provides}

    def get_instructions(self):
        pass

    def check_instructions(self):
        pass

    def is_ready(self,chuck_i):
        """Overwritten to mimic online input plugin.
        Returns False to check source finished;
        Returns True to get next chunk.
        """
        return True


@export
class RawRecordsFromFax1T(RawRecordsFromFaxNT):
    provides = ('raw_records', 'truth')


@export
class RawRecordsFromFaxOptical(RawRecordsFromFaxNT):
    def _setup(self):
        self.sim = ChunkRawRecordsOptical(self.config)
        self.sim_iter = self.sim(instructions=self.instructions, 
                                 channels=self.channels, 
                                 timings=self.timings)

    def get_instructions(self):
        self.instructions, self.channels, self.timings = read_optical(self.config)
        self.config['nevents']=len(self.instructions['event_number'])


@export
class RawRecordsFromFaxnVeto(RawRecordsFromFaxOptical):
    provides = ('raw_records_nv', 'truth')
    data_kind = immutabledict(zip(provides, provides))
    # Why does the data_kind need to be repeated?? So the overriding of the 
    # provides doesn't work in the setting of the data__kind?

    def compute(self):
        result = super().compute()
        result['raw_records_nv'].data['channel'] += 2000  # nVeto PMT ID offset
        return result


    def check_instructions(self):
        # Are there some nveto boundries we need to include?
        pass<|MERGE_RESOLUTION|>--- conflicted
+++ resolved
@@ -277,18 +277,9 @@
     strax.Option('fax_config',
                  default='https://raw.githubusercontent.com/XENONnT/private_nt_aux_files/master/sim_files/fax_config_nt.json?token=AHCU5AZMPZABYSGVRLDACR3ABAZUA'),
     strax.Option('gain_model',
-<<<<<<< Updated upstream
                  default=('to_pe_per_run', 'https://github.com/XENONnT/private_nt_aux_files/blob/master/sim_files/to_pe_nt.npy?raw=true'),
                  help='PMT gain model. Specify as (model_type, model_config).'),
-<<<<<<< HEAD
-    strax.Option('detector', default='xenonnt_detector', track=True),
-=======
-                 help='PMT gain model. Specify as (model_type, model_config). Provided by context (Eith cmt or a constant)'),
     strax.Option('detector', default='XENONnT', track=True),
->>>>>>> Stashed changes
-=======
-    strax.Option('detector', default='XENONnT', track=True),
->>>>>>> d7d399c6
     strax.Option('channel_map', track=False, type=immutabledict,
                  help="immutabledict mapping subdetector to (min, max) "
                       "channel number. Provided by context"),
